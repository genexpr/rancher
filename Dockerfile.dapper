--- conflicted
+++ resolved
@@ -8,13 +8,8 @@
 # version used by helm plugin install script
 ENV CATTLE_HELM_UNITTEST_VERSION v0.1.7-rancher4
 # helm 3 version
-<<<<<<< HEAD
-ENV HELM_VERSION v3.11.1
+ENV HELM_VERSION v3.11.3
 ENV KUSTOMIZE_VERSION v5.0.1
-=======
-ENV HELM_VERSION v3.11.3
-ENV KUSTOMIZE_VERSION v5.0.0
->>>>>>> 4fa45598
 # k3d ci version
 ENV K3D_VERSION v5.4.6
 
